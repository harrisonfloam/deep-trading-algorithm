"""
Trainer class definition
"""

# Import Libraries
import numpy as np
import time
import torch
import torch.nn as nn
from torch.optim.lr_scheduler import ReduceLROnPlateau
from torchinfo import summary
from tqdm.autonotebook import tqdm

<<<<<<< HEAD
from train.utils import EarlyStopping
=======
# Import Modules
from src.train.utils import plot_data, plot_learning_curves, start_tensorboard, stop_tensorboard, save_model, load_model
from src.utils import print_to_console, update_progress
>>>>>>> 68308988


# TODO: 3. Consider encapsulating TensorBoard logic into its own class or module.
# TODO: 4. Pass a configuration dictionary or object to the Trainer constructor to simplify parameter management.
# TODO: 5. Add docstrings to explain the purpose and functionality of each method.
# TODO: 6. Encapsulate early stopping logic into its own method.
# TODO: 7. Make variable names more descriptive for better readability (e.g., lr, no_change_patience, etc.).
# TODO: 8. Encapsulate model state saving and loading logic into separate methods or a separate class.
# TODO: 9. Allow the choice of optimizer and scheduler to be passed as arguments or included in a configuration object.


class Trainer:
    def __init__(self,
                 model,
                 device,
                 verbose=False,
                 running_in_colab=False,
                 use_TPU=False,
                 use_tensorboard=False):
        
        # Model parameters
        self.model = model
        self.model_name = self.model.__class__.__name__
        self.device = device
        self.criterion = nn.MSELoss()  # Mean Squared Error Loss
        
        # Debug
        self.verbose = verbose
        self.running_in_colab = running_in_colab
        self.use_TPU = use_TPU
        self.use_tensorboard = use_tensorboard

    def train_model(self, train_loader, val_loader, epochs, lr, no_change_patience, overfit_patience, warmup, save_best=False):
        # Training Parameters
        self.epochs = epochs
        self.lr = lr
        self.optimizer = torch.optim.Adam(self.model.parameters(), lr=lr)
        scheduler = ReduceLROnPlateau(self.optimizer, 'min')
        self.model = self.model.to(self.device)
        self.early_stopper = EarlyStopping(no_change_patience=no_change_patience,
                                           overfit_patience=overfit_patience,
                                           warmup=warmup)

        self.train_loader = train_loader
        self.val_loader = val_loader

        print_to_console(verbose=self.verbose, mode='train', model_name=self.model_name)
            
        if self.use_tensorboard:
            self.tensorboard_process = self.start_tensorboard()

        train_losses = []
        val_losses = []
        
        train_elapsed_time = 0
        mean_loss_epoch = 0
        mean_loss_training = 0
        mean_loss_val = 0
        val_loss = 0
        elapsed_time = 0

        tqdm_epochs = tqdm(range(epochs), disable=not self.verbose, desc='Epochs')
        
        for epoch in tqdm_epochs:
            self.model.train()
            batch_losses = []
            start_time = time.time()

            for i, (x, y) in enumerate(train_loader):
                update_progress(tqdm_instance=tqdm_epochs, mode='train', section='desc', content=[i, train_loader])
                
                x, y = x.to(self.device), y.to(self.device)

                # Forward pass
                outputs = self.model(x).squeeze()  # Remove extra dimension from model's output TODO: see if i should just do this in forward
                loss = self.criterion(outputs, y)

                # Backward pass and optimize
                self.optimizer.zero_grad()
                loss.backward()
                self.optimizer.step()
                batch_losses.append(loss.item())
                
                update_progress(tqdm_instance=tqdm_epochs, mode='train', section='postfix',
                                content=[loss, batch_losses, mean_loss_epoch, mean_loss_training, val_loss, mean_loss_val])

            elapsed_time = time.time() - start_time
            train_elapsed_time += elapsed_time
            mean_loss_epoch = np.mean(batch_losses)
            train_losses.append(mean_loss_epoch)
            mean_loss_training = np.mean(train_losses)
            
            # Validation loop
            val_loss = self.evaluate_model(val_loader, show_progress=False)
            val_losses.append(val_loss)
            mean_loss_val = np.mean(val_losses)
            scheduler.step(val_loss)    # Learning rate scheduler step
            
            if self.use_tensorboard:
                # Log scalar values - TensorBoard
                self.writer.add_scalar('Training Loss', mean_loss_epoch, epoch) #BUG
                self.writer.add_scalar('Validation Loss', val_loss, epoch)
                
                # Log model parameters and gradients - TensorBoard
                for name, param in self.model.named_parameters():
                    self.writer.add_histogram(name, param, epoch)
                    self.writer.add_histogram(f"{name}.grad", param.grad, epoch)
            
<<<<<<< HEAD
            # Early stopping
            if self.early_stopper.should_stop(val_loss, mean_loss_val, mean_loss_epoch, epoch):
                break
=======
            # Early stopping logic for no improvement
            if val_loss < best_val_loss:
                best_val_loss = val_loss
                no_improvement_count = 0
                if save_best:
                    self.save_model(model_path=f"saved_models/{self.model_name}.pth")   #BUG
            else:
                no_improvement_count += 1

            # Early stopping logic for overfitting
            if mean_loss_val > mean_loss_epoch:
                overfit_count += 1
            else:
                overfit_count = 0  # Reset if not overfitting
            
            if epoch >= self.warmup:
                if no_improvement_count >= no_change_patience or overfit_count >= overfit_patience:
                    reason = "no improvement in validation loss" if no_improvement_count >= no_change_patience else "overfitting"
                    print(f"Early stopping due to {reason}.")
                    break
>>>>>>> 68308988
            
        # Save learning data
        self.train_losses = train_losses
        self.val_losses = val_losses
        if self.verbose:
            print(f'Total Train Time: {train_elapsed_time:.2f}s, Avg Epoch: {train_elapsed_time/epochs:.2f}s')
        
        # Close TensorBoard writer
        if self.use_tensorboard:
            self.writer.close()

    def evaluate_model(self, loader, show_progress=True):
        # Logging
        print_to_console(mode='val', model_name=self.model_name, verbose=self.verbose, show_progress=show_progress)
        tqdm_batches = tqdm(loader, disable=not (self.verbose and show_progress))

        self.model.eval()  # Set model to evaluation mode
        total_loss = 0.0
        start_time = time.time()
        with torch.no_grad():
            for i, (x, y) in enumerate(tqdm_batches):
                x, y = x.to(self.device), y.to(self.device) # Move tensors to device
                outputs = self.model(x).squeeze()  # Forward pass
                loss = self.criterion(outputs, y)  # Compute loss
                total_loss += loss.item()
                mean_loss_epoch = total_loss/(i + 1)
                
                update_progress(tqdm_instance=tqdm_batches, mode='val', section='postfix',
                                content=[loss, mean_loss_epoch])
            
        elapsed_time = time.time() - start_time

        mean_loss = total_loss / len(loader)

        return mean_loss<|MERGE_RESOLUTION|>--- conflicted
+++ resolved
@@ -11,13 +11,11 @@
 from torchinfo import summary
 from tqdm.autonotebook import tqdm
 
-<<<<<<< HEAD
-from train.utils import EarlyStopping
-=======
 # Import Modules
 from src.train.utils import plot_data, plot_learning_curves, start_tensorboard, stop_tensorboard, save_model, load_model
 from src.utils import print_to_console, update_progress
->>>>>>> 68308988
+
+from train.utils import EarlyStopping
 
 
 # TODO: 3. Consider encapsulating TensorBoard logic into its own class or module.
@@ -126,32 +124,9 @@
                     self.writer.add_histogram(name, param, epoch)
                     self.writer.add_histogram(f"{name}.grad", param.grad, epoch)
             
-<<<<<<< HEAD
             # Early stopping
             if self.early_stopper.should_stop(val_loss, mean_loss_val, mean_loss_epoch, epoch):
                 break
-=======
-            # Early stopping logic for no improvement
-            if val_loss < best_val_loss:
-                best_val_loss = val_loss
-                no_improvement_count = 0
-                if save_best:
-                    self.save_model(model_path=f"saved_models/{self.model_name}.pth")   #BUG
-            else:
-                no_improvement_count += 1
-
-            # Early stopping logic for overfitting
-            if mean_loss_val > mean_loss_epoch:
-                overfit_count += 1
-            else:
-                overfit_count = 0  # Reset if not overfitting
-            
-            if epoch >= self.warmup:
-                if no_improvement_count >= no_change_patience or overfit_count >= overfit_patience:
-                    reason = "no improvement in validation loss" if no_improvement_count >= no_change_patience else "overfitting"
-                    print(f"Early stopping due to {reason}.")
-                    break
->>>>>>> 68308988
             
         # Save learning data
         self.train_losses = train_losses
